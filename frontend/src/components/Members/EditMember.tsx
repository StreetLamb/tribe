--- conflicted
+++ resolved
@@ -1,5 +1,6 @@
 import {
   Button,
+  Checkbox,
   FormControl,
   FormErrorMessage,
   FormLabel,
@@ -51,7 +52,11 @@
 // TODO: Place this somewhere else.
 const AVAILABLE_MODELS = {
   ChatOpenAI: ["gpt-3.5-turbo", "gpt-4-turbo", "gpt-4o"],
-  ChatAnthropic: ["claude-3-opus-20240229", "claude-3-sonnet-20240229", "claude-3-haiku-20240307"],
+  ChatAnthropic: [
+    "claude-3-opus-20240229",
+    "claude-3-sonnet-20240229",
+    "claude-3-haiku-20240307",
+  ],
   // ChatCohere: ["command"],
   // ChatGoogleGenerativeAI: ["gemini-pro"],
 }
@@ -238,15 +243,14 @@
                 </FormControl>
               )}
             />
-<<<<<<< HEAD
-            {member.type.startsWith("freelancer") ? <FormControl mt={4}>
-              <FormLabel htmlFor="interrupt">Human In The Loop</FormLabel>
-              <Checkbox {...register("interrupt")}>
-                Require approval before executing skills.
-              </Checkbox>
-            </FormControl>: null}
-=======
->>>>>>> fbe6176c
+            {member.type.startsWith("freelancer") ? (
+              <FormControl mt={4}>
+                <FormLabel htmlFor="interrupt">Human In The Loop</FormLabel>
+                <Checkbox {...register("interrupt")}>
+                  Require approval before executing skills.
+                </Checkbox>
+              </FormControl>
+            ) : null}
             <FormControl mt={4} isRequired isInvalid={!!errors.role}>
               <FormLabel htmlFor="provider">Provider</FormLabel>
               <Select
